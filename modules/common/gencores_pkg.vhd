-------------------------------------------------------------------------------
-- Title      : General cores VHDL package
-- Project    : General Cores library
-------------------------------------------------------------------------------
-- File       : gencores_pkg.vhd
-- Author     : Tomasz Wlostowski
--              Theodor-Adrian Stana
--              Matthieu Cattin
<<<<<<< HEAD
--              Dimitrios Lampridis
-- Company    : CERN
-- Created    : 2009-09-01
-- Last update: 2016-11-29
=======
--              Evangelia Gousiou
-- Company    : CERN
-- Created    : 2009-09-01
-- Last update: 2026-09-26
>>>>>>> 49afba43
-- Platform   : FPGA-generic
-- Standard   : VHDL '93
-------------------------------------------------------------------------------
-- Description:
-- Package incorporating simple VHDL modules and functions, which are used
-- in the WR and other OHWR projects.
-------------------------------------------------------------------------------
--
-- Copyright (c) 2009-2016 CERN
--
-- This source file is free software; you can redistribute it
-- and/or modify it under the terms of the GNU Lesser General
-- Public License as published by the Free Software Foundation;
-- either version 2.1 of the License, or (at your option) any
-- later version.
--
-- This source is distributed in the hope that it will be
-- useful, but WITHOUT ANY WARRANTY; without even the implied
-- warranty of MERCHANTABILITY or FITNESS FOR A PARTICULAR
-- PURPOSE.  See the GNU Lesser General Public License for more
-- details.
--
-- You should have received a copy of the GNU Lesser General
-- Public License along with this source; if not, download it
-- from http://www.gnu.org/licenses/lgpl-2.1.html
--
-------------------------------------------------------------------------------
<<<<<<< HEAD
=======
-- Revisions  :
-- Date        Version  Author          Description
-- 2009-09-01  0.9      twlostow        Created
-- 2011-04-18  1.0      twlostow        Added comments & header
-- 2013-11-20  1.1      tstana          Added glitch filter and I2C slave
-- 2014-03-14  1.2      mcattin         Added dynamic glitch filter
-- 2014-03-20  1.3      mcattin         Added bicolor led controller
-- 2016-09-26  1.4      egousiou        Added one-wire DS182x interface
-------------------------------------------------------------------------------
>>>>>>> 49afba43

library ieee;
use ieee.std_logic_1164.all;
use ieee.numeric_std.all;

use work.genram_pkg.all;

package gencores_pkg is

  --============================================================================
  -- Component instantiations
  --============================================================================

  ------------------------------------------------------------------------------
  -- Pulse extender
  ------------------------------------------------------------------------------
  component gc_extend_pulse
    generic (
      g_width : natural);
    port (
      clk_i      : in  std_logic;
      rst_n_i    : in  std_logic;
      pulse_i    : in  std_logic;
      extended_o : out std_logic);
  end component;

  component gc_dyn_extend_pulse is
    generic (
      g_len_width : natural := 10);
  port (
    clk_i      : in  std_logic;
    rst_n_i    : in  std_logic;
    pulse_i    : in  std_logic;
    len_i      : in std_logic_vector(g_len_width-1 downto 0);
    extended_o : out std_logic := '0');
  end component;

  ------------------------------------------------------------------------------
  -- CRC generator
  ------------------------------------------------------------------------------
  component gc_crc_gen
    generic (
      g_polynomial              : std_logic_vector       := x"04C11DB7";
      g_init_value              : std_logic_vector       := x"ffffffff";
      g_residue                 : std_logic_vector       := x"38fb2284";
      g_data_width              : integer range 2 to 256 := 16;
      g_half_width              : integer range 2 to 256 := 8;
      g_sync_reset              : integer range 0 to 1   := 1;
      g_dual_width              : integer range 0 to 1   := 0;
      g_registered_match_output : boolean                := true;
      g_registered_crc_output   : boolean                := true);
    port (
      clk_i     : in  std_logic;
      rst_i     : in  std_logic;
      en_i      : in  std_logic;
      half_i    : in  std_logic;
      restart_i : in  std_logic := '0';
      data_i    : in  std_logic_vector(g_data_width - 1 downto 0);
      match_o   : out std_logic;
      crc_o     : out std_logic_vector(g_polynomial'length - 1 downto 0));
  end component;

  ------------------------------------------------------------------------------
  -- Moving average
  ------------------------------------------------------------------------------
  component gc_moving_average
    generic (
      g_data_width : natural;
      g_avg_log2   : natural range 1 to 8);
    port (
      rst_n_i    : in  std_logic;
      clk_i      : in  std_logic;
      din_i      : in  std_logic_vector(g_data_width-1 downto 0);
      din_stb_i  : in  std_logic;
      dout_o     : out std_logic_vector(g_data_width-1 downto 0);
      dout_stb_o : out std_logic);
  end component;

  ------------------------------------------------------------------------------
  -- PI controller
  ------------------------------------------------------------------------------
  component gc_dual_pi_controller
    generic (
      g_error_bits          : integer;
      g_dacval_bits         : integer;
      g_output_bias         : integer;
      g_integrator_fracbits : integer;
      g_integrator_overbits : integer;
      g_coef_bits           : integer);
    port (
      clk_sys_i         : in  std_logic;
      rst_n_sysclk_i    : in  std_logic;
      phase_err_i       : in  std_logic_vector(g_error_bits-1 downto 0);
      phase_err_stb_p_i : in  std_logic;
      freq_err_i        : in  std_logic_vector(g_error_bits-1 downto 0);
      freq_err_stb_p_i  : in  std_logic;
      mode_sel_i        : in  std_logic;
      dac_val_o         : out std_logic_vector(g_dacval_bits-1 downto 0);
      dac_val_stb_p_o   : out std_logic;
      pll_pcr_enable_i  : in  std_logic;
      pll_pcr_force_f_i : in  std_logic;
      pll_fbgr_f_kp_i   : in  std_logic_vector(g_coef_bits-1 downto 0);
      pll_fbgr_f_ki_i   : in  std_logic_vector(g_coef_bits-1 downto 0);
      pll_pbgr_p_kp_i   : in  std_logic_vector(g_coef_bits-1 downto 0);
      pll_pbgr_p_ki_i   : in  std_logic_vector(g_coef_bits-1 downto 0));
  end component;

  ------------------------------------------------------------------------------
  -- Serial 16-bit DAC interface (SPI/QSPI/MICROWIRE compatible)
  ------------------------------------------------------------------------------
  component gc_serial_dac
    generic (
      g_num_data_bits  : integer;
      g_num_extra_bits : integer;
      g_num_cs_select  : integer;
      g_sclk_polarity  : integer);
    port (
      clk_i         : in  std_logic;
      rst_n_i       : in  std_logic;
      value_i       : in  std_logic_vector(g_num_data_bits-1 downto 0);
      cs_sel_i      : in  std_logic_vector(g_num_cs_select-1 downto 0);
      load_i        : in  std_logic;
      sclk_divsel_i : in  std_logic_vector(2 downto 0);
      dac_cs_n_o    : out std_logic_vector(g_num_cs_select-1 downto 0);
      dac_sclk_o    : out std_logic;
      dac_sdata_o   : out std_logic;
      busy_o        : out std_logic);
  end component;

  ------------------------------------------------------------------------------
  -- Synchronisation FF chain
  ------------------------------------------------------------------------------
  component gc_sync_ffs
    generic (
      g_sync_edge : string := "positive");
    port (
      clk_i    : in  std_logic;
      rst_n_i  : in  std_logic;
      data_i   : in  std_logic;
      synced_o : out std_logic;
      npulse_o : out std_logic;
      ppulse_o : out std_logic);
  end component;

  ------------------------------------------------------------------------------
  -- Pulse synchroniser
  ------------------------------------------------------------------------------
  component gc_pulse_synchronizer
    port (
      clk_in_i  : in  std_logic;
      clk_out_i : in  std_logic;
      rst_n_i   : in  std_logic;
      d_ready_o : out std_logic;
      d_p_i     : in  std_logic;
      q_p_o     : out std_logic);
  end component;

  ------------------------------------------------------------------------------
  -- Pulse synchroniser (with reset from both clock domains)
  ------------------------------------------------------------------------------
  component gc_pulse_synchronizer2 is
    port (
      clk_in_i    : in  std_logic;
      rst_in_n_i  : in  std_logic;
      clk_out_i   : in  std_logic;
      rst_out_n_i : in  std_logic;
      d_ready_o   : out std_logic;
      d_p_i       : in  std_logic;
      q_p_o       : out std_logic);
  end component;

  ------------------------------------------------------------------------------
  -- Frequency meter
  ------------------------------------------------------------------------------
  component gc_frequency_meter
    generic (
      g_with_internal_timebase : boolean;
      g_clk_sys_freq           : integer;
      g_counter_bits           : integer);
    port (
      clk_sys_i    : in  std_logic;
      clk_in_i     : in  std_logic;
      rst_n_i      : in  std_logic;
      pps_p1_i     : in  std_logic;
      freq_o       : out std_logic_vector(g_counter_bits-1 downto 0);
      freq_valid_o : out std_logic);
  end component;

  ------------------------------------------------------------------------------
  -- Time-division multiplexer with round robin arbitration
  ------------------------------------------------------------------------------
  component gc_arbitrated_mux
    generic (
      g_num_inputs : integer;
      g_width      : integer);
    port (
      clk_i        : in  std_logic;
      rst_n_i      : in  std_logic;
      d_i          : in  std_logic_vector(g_num_inputs * g_width-1 downto 0);
      d_valid_i    : in  std_logic_vector(g_num_inputs-1 downto 0);
      d_req_o      : out std_logic_vector(g_num_inputs-1 downto 0);
      q_o          : out std_logic_vector(g_width-1 downto 0);
      q_valid_o    : out std_logic;
      q_input_id_o : out std_logic_vector(f_log2_size(g_num_inputs)-1 downto 0));
  end component;

  ------------------------------------------------------------------------------
  -- Power-On reset generator
  ------------------------------------------------------------------------------
  component gc_reset is
    generic(
      g_clocks    : natural := 1;
      g_logdelay  : natural := 10;
      g_syncdepth : natural := 3);
    port(
      free_clk_i : in  std_logic;
      locked_i   : in  std_logic := '1';  -- All the PLL locked signals ANDed together
      clks_i     : in  std_logic_vector(g_clocks-1 downto 0);
      rstn_o     : out std_logic_vector(g_clocks-1 downto 0));
  end component;

  ------------------------------------------------------------------------------
  -- Power-On reset generator of synchronous single reset from multiple
  -- asynchronous input reset signals
  ------------------------------------------------------------------------------
  component gc_single_reset_gen is
    generic(
      g_out_reg_depth     : natural :=2;
      g_rst_in_num        : natural :=2);
    port (
      clk_i               : in std_logic;
      rst_signals_n_a_i   : in std_logic_vector(g_rst_in_num-1 downto 0);
      rst_n_o             : out std_logic
    );
  end component;

  ------------------------------------------------------------------------------
  -- Round robin arbiter
  ------------------------------------------------------------------------------
  component gc_rr_arbiter
    generic (
      g_size : integer);
    port (
      clk_i        : in  std_logic;
      rst_n_i      : in  std_logic;
      req_i        : in  std_logic_vector(g_size-1 downto 0);
      grant_o      : out std_logic_vector(g_size-1 downto 0);
      grant_comb_o : out std_logic_vector(g_size-1 downto 0));
  end component;

  ------------------------------------------------------------------------------
  -- Pack or unpack words
  ------------------------------------------------------------------------------
  component gc_word_packer
    generic (
      g_input_width  : integer;
      g_output_width : integer);
    port (
      clk_i     : in  std_logic;
      rst_n_i   : in  std_logic;
      d_i       : in  std_logic_vector(g_input_width-1 downto 0);
      d_valid_i : in  std_logic;
      d_req_o   : out std_logic;
      flush_i   : in  std_logic := '0';
      q_o       : out std_logic_vector(g_output_width-1 downto 0);
      q_valid_o : out std_logic;
      q_req_i   : in  std_logic);
  end component;

  ------------------------------------------------------------------------------
  -- Adder
  ------------------------------------------------------------------------------
  component gc_big_adder is
    generic(
      g_data_bits : natural := 64;
      g_parts     : natural := 4);
    port(
      clk_i   : in  std_logic;
      stall_i : in  std_logic := '0';
      a_i     : in  std_logic_vector(g_data_bits-1 downto 0);
      b_i     : in  std_logic_vector(g_data_bits-1 downto 0);
      c_i     : in  std_logic := '0';
      c1_o    : out std_logic;
      x2_o    : out std_logic_vector(g_data_bits-1 downto 0);
      c2_o    : out std_logic);
  end component;

  ------------------------------------------------------------------------------
  -- I2C slave
  ------------------------------------------------------------------------------
  constant c_i2cs_idle      : std_logic_vector(1 downto 0) := "00";
  constant c_i2cs_addr_good : std_logic_vector(1 downto 0) := "01";
  constant c_i2cs_rd_done   : std_logic_vector(1 downto 0) := "10";
  constant c_i2cs_wr_done   : std_logic_vector(1 downto 0) := "11";

  component gc_i2c_slave is
    generic
      (
        -- Length of glitch filter
        -- 0 - SCL and SDA lines are passed only through synchronizer
        -- 1 - one clk_i glitches filtered
        -- 2 - two clk_i glitches filtered
        g_gf_len        : natural := 0;
        g_auto_addr_ack : boolean := FALSE
        );
    port
      (
        -- Clock, reset ports
        clk_i   : in std_logic;
        rst_n_i : in std_logic;

        -- I2C lines
        scl_i    : in  std_logic;
        scl_o    : out std_logic;
        scl_en_o : out std_logic;
        sda_i    : in  std_logic;
        sda_o    : out std_logic;
        sda_en_o : out std_logic;

        -- Slave address
        i2c_addr_i : in std_logic_vector(6 downto 0);

        -- ACK input, should be set after done_p_o = '1'
        -- (note that the bit is reversed wrt I2C ACK bit)
        -- '1' - ACK
        -- '0' - NACK
        ack_i : in std_logic;

        -- Byte to send, should be loaded while done_p_o = '1'
        tx_byte_i : in std_logic_vector(7 downto 0);

        -- Received byte, valid after done_p_o = '1'
        rx_byte_o : out std_logic_vector(7 downto 0);

        -- Pulse outputs signaling various I2C actions
        -- Start and stop conditions
        i2c_sta_p_o   : out std_logic;
        i2c_sto_p_o   : out std_logic;
        -- Received address corresponds addr_i
        addr_good_p_o : out std_logic;
        -- Read and write done
        r_done_p_o    : out std_logic;
        w_done_p_o    : out std_logic;

        -- I2C bus operation, set after address detection
        -- '0' - write
        -- '1' - read
        op_o : out std_logic
        );
  end component;

  ------------------------------------------------------------------------------
  -- Glitch filter
  ------------------------------------------------------------------------------
  component gc_glitch_filt is
    generic
      (
        -- Length of glitch filter:
        -- g_len = 1 => data width should be > 1 clk_i cycle
        -- g_len = 2 => data width should be > 2 clk_i cycle
        -- etc.
        g_len : natural := 4
        );
    port
      (
        clk_i   : in std_logic;
        rst_n_i : in std_logic;

        -- Data input
        dat_i : in std_logic;

        -- Data output
        -- latency: g_len+1 clk_i cycles
        dat_o : out std_logic
        );
  end component;

  ------------------------------------------------------------------------------
  -- Dynamic glitch filter
  ------------------------------------------------------------------------------
  component gc_dyn_glitch_filt is
    generic
      (
        -- Number of bit of the glitch filter length input
        g_len_width : natural := 8
        );
    port
      (
        clk_i   : in std_logic;
        rst_n_i : in std_logic;

        -- Glitch filter length
        len_i : in std_logic_vector(g_len_width-1 downto 0);

        -- Data input
        dat_i : in std_logic;

        -- Data output
        -- latency: g_len+1 clk_i cycles
        dat_o : out std_logic
        );
  end component;

  ------------------------------------------------------------------------------
  -- FSM Watchdog Timer
  ------------------------------------------------------------------------------
  component gc_fsm_watchdog is
    generic
      (
        -- Maximum value of watchdog timer in clk_i cycles
        g_wdt_max : positive := 65535
        );
    port
      (
        -- Clock and active-low reset line
        clk_i   : in std_logic;
        rst_n_i : in std_logic;

        -- Active-high watchdog timer reset line, synchronous to clk_i
        wdt_rst_i : in std_logic;

        -- Active-high reset output, synchronous to clk_i
        fsm_rst_o : out std_logic
        );
  end component;

  ------------------------------------------------------------------------------
  -- Bicolor LED controller
  ------------------------------------------------------------------------------
  constant c_led_red       : std_logic_vector(1 downto 0) := "10";
  constant c_led_green     : std_logic_vector(1 downto 0) := "01";
  constant c_led_red_green : std_logic_vector(1 downto 0) := "11";
  constant c_led_off       : std_logic_vector(1 downto 0) := "00";

  component gc_bicolor_led_ctrl
    generic(
      g_nb_column    : natural := 4;
      g_nb_line      : natural := 2;
      g_clk_freq     : natural := 125000000;  -- in Hz
      g_refresh_rate : natural := 250         -- in Hz
      );
    port
      (
        rst_n_i         : in  std_logic;
        clk_i           : in  std_logic;
        led_intensity_i : in  std_logic_vector(6 downto 0);
        led_state_i     : in  std_logic_vector((g_nb_line * g_nb_column * 2) - 1 downto 0);
        column_o        : out std_logic_vector(g_nb_column - 1 downto 0);
        line_o          : out std_logic_vector(g_nb_line - 1 downto 0);
        line_oen_o      : out std_logic_vector(g_nb_line - 1 downto 0));
  end component;

  component gc_sync_register is
    generic (
      g_width : integer);
    port (
      clk_i     : in  std_logic;
      rst_n_a_i : in  std_logic;
      d_i       : in  std_logic_vector(g_width-1 downto 0);
      q_o       : out std_logic_vector(g_width-1 downto 0));
  end component;

  ------------------------------------------------------------------------------
  -- Priority encoder
  ------------------------------------------------------------------------------  
  component gc_prio_encoder is
  generic (
    g_width : integer);
  port (
    d_i     : in  std_logic_vector(g_width-1 downto 0);
    therm_o : out std_logic_vector(g_width-1 downto 0));
  end component;

  ------------------------------------------------------------------------------
  -- Delay generator
  ------------------------------------------------------------------------------
  component gc_delay_gen is
  generic(
    g_delay_cycles : in natural;
    g_data_width   : in natural);

  port(clk_i   : in  std_logic;  
       rst_n_i : in  std_logic;  
       d_i     : in  std_logic_vector(g_data_width - 1 downto 0);
       q_o     : out std_logic_vector(g_data_width - 1 downto 0));
  end component;

  ------------------------------------------------------------------------------
  -- One-wire interface to DS1820 and DS1822
  ------------------------------------------------------------------------------  
  component gc_ds182x_interface is
  generic
    (freq      : integer := 40);
  port
    (clk_i     : in    std_logic;
     rst_n_i   : in    std_logic;
     pps_p_i   : in    std_logic;
     onewire_b : inout std_logic;
     id_o      : out   std_logic_vector(63 downto 0);
     temper_o  : out   std_logic_vector(15 downto 0);
     id_read_o : out   std_logic;
     id_ok_o   : out   std_logic);
  end component;

  component gc_async_signals_input_stage is
    generic (
      g_signal_num                 : integer;
      g_extended_pulse_width       : integer;
      g_dglitch_filter_len         : integer);
    port (
      clk_i                        : in std_logic;
      rst_n_i                      : in std_logic;
      signals_a_i                  : in  std_logic_vector(g_signal_num-1 downto 0);
      config_active_i              : in  std_logic_vector(g_signal_num-1 downto 0);
      signals_o                    : out std_logic_vector(g_signal_num-1 downto 0);
      signals_p1_o                 : out std_logic_vector(g_signal_num-1 downto 0);
      signals_pN_o                 : out std_logic_vector(g_signal_num-1 downto 0));
  end component;

  --============================================================================
  -- Procedures and functions
  --============================================================================
  procedure f_rr_arbitrate (
    signal req       : in  std_logic_vector;
    signal pre_grant : in  std_logic_vector;
    signal grant     : out std_logic_vector);
  function f_onehot_decode(x : std_logic_vector; size : integer) return std_logic_vector;

  function f_big_ripple(a, b : std_logic_vector; c : std_logic) return std_logic_vector;
  function f_gray_encode(x   : std_logic_vector) return std_logic_vector;
  function f_gray_decode(x   : std_logic_vector; step : natural) return std_logic_vector;
  function log2_ceil(N       : natural) return positive;

  function f_bool2int (b : boolean) return natural;
  function f_int2bool (n : natural) return boolean;

end package;

package body gencores_pkg is

  ------------------------------------------------------------------------------
  -- Simple round-robin arbiter:
  --  req = requests (1 = pending request),
  --  pre_grant = previous grant vector (1 cycle delay)
  --  grant = new grant vector
  ------------------------------------------------------------------------------
  procedure f_rr_arbitrate (
    signal req       : in  std_logic_vector;
    signal pre_grant : in  std_logic_vector;
    signal grant     : out std_logic_vector)is

    variable reqs  : std_logic_vector(req'length - 1 downto 0);
    variable gnts  : std_logic_vector(req'length - 1 downto 0);
    variable gnt   : std_logic_vector(req'length - 1 downto 0);
    variable gntM  : std_logic_vector(req'length - 1 downto 0);
    variable zeros : std_logic_vector(req'length - 1 downto 0);

  begin
    zeros := (others => '0');

    -- bit twiddling magic :
    gnt  := req and std_logic_vector(unsigned(not req) + 1);
    reqs := req and not (std_logic_vector(unsigned(pre_grant) - 1) or pre_grant);
    gnts := reqs and std_logic_vector(unsigned(not reqs)+1);

    if(reqs = zeros) then
      gntM := gnt;
    else
      gntM := gnts;
    end if;

    if((req and pre_grant) = zeros) then
      grant <= gntM;
    else
      grant <= pre_grant;
    end if;

  end f_rr_arbitrate;

  function f_onehot_decode(x : std_logic_vector; size : integer) return std_logic_vector is
  begin
    for j in 0 to x'left loop
      if x(j) /= '0' then
        return std_logic_vector(to_unsigned(j, size));
      end if;
    end loop;  -- i
    return std_logic_vector(to_unsigned(0, size));
  end f_onehot_decode;



  ------------------------------------------------------------------------------
  -- Carry ripple
  ------------------------------------------------------------------------------
  function f_big_ripple(a, b : std_logic_vector; c : std_logic) return std_logic_vector is
    constant len        : natural := a'length;
    variable aw, bw, rw : std_logic_vector(len+1 downto 0);
    variable x          : std_logic_vector(len downto 0);
  begin
    aw := "0" & a & c;
    bw := "0" & b & c;
    rw := std_logic_vector(unsigned(aw) + unsigned(bw));
    x  := rw(len+1 downto 1);
    return x;
  end f_big_ripple;


  ------------------------------------------------------------------------------
  -- Gray encoder
  ------------------------------------------------------------------------------
  function f_gray_encode(x : std_logic_vector) return std_logic_vector is
    variable o : std_logic_vector(x'length downto 0);
  begin
    o := (x & '0') xor ('0' & x);
    return o(x'length downto 1);
  end f_gray_encode;

  ------------------------------------------------------------------------------
  -- Gray decoder
  --  call with step=1
  ------------------------------------------------------------------------------
  function f_gray_decode(x : std_logic_vector; step : natural) return std_logic_vector is
    constant len : natural                          := x'length;
    alias y      : std_logic_vector(len-1 downto 0) is x;
    variable z   : std_logic_vector(len-1 downto 0) := (others => '0');
  begin
    if step >= len then
      return y;
    else
      z(len-step-1 downto 0) := y(len-1 downto step);
      return f_gray_decode(y xor z, step+step);
    end if;
  end f_gray_decode;

  ------------------------------------------------------------------------------
  -- Returns log of 2 of a natural number
  ------------------------------------------------------------------------------
  function log2_ceil(N : natural) return positive is
  begin
    if N <= 2 then
      return 1;
    elsif N mod 2 = 0 then
      return 1 + log2_ceil(N/2);
    else
      return 1 + log2_ceil((N+1)/2);
    end if;
  end;

  ------------------------------------------------------------------------------
  -- Converts a boolean to natural integer (false -> 0, true -> 1)
  ------------------------------------------------------------------------------
  function f_bool2int (b : boolean) return natural is
  begin
    if b then
      return 1;
    else
      return 0;
    end if;
  end;

  ------------------------------------------------------------------------------
  -- Converts a natural integer to boolean (0 -> false, any positive -> true)
  ------------------------------------------------------------------------------
  function f_int2bool (n : natural) return boolean is
  begin
    if n = 0 then
      return false;
    else
      return true;
    end if;
  end;

end gencores_pkg;<|MERGE_RESOLUTION|>--- conflicted
+++ resolved
@@ -6,17 +6,11 @@
 -- Author     : Tomasz Wlostowski
 --              Theodor-Adrian Stana
 --              Matthieu Cattin
-<<<<<<< HEAD
+--              Evangelia Gousiou
 --              Dimitrios Lampridis
 -- Company    : CERN
 -- Created    : 2009-09-01
 -- Last update: 2016-11-29
-=======
---              Evangelia Gousiou
--- Company    : CERN
--- Created    : 2009-09-01
--- Last update: 2026-09-26
->>>>>>> 49afba43
 -- Platform   : FPGA-generic
 -- Standard   : VHDL '93
 -------------------------------------------------------------------------------
@@ -44,8 +38,6 @@
 -- from http://www.gnu.org/licenses/lgpl-2.1.html
 --
 -------------------------------------------------------------------------------
-<<<<<<< HEAD
-=======
 -- Revisions  :
 -- Date        Version  Author          Description
 -- 2009-09-01  0.9      twlostow        Created
@@ -55,7 +47,6 @@
 -- 2014-03-20  1.3      mcattin         Added bicolor led controller
 -- 2016-09-26  1.4      egousiou        Added one-wire DS182x interface
 -------------------------------------------------------------------------------
->>>>>>> 49afba43
 
 library ieee;
 use ieee.std_logic_1164.all;
@@ -292,6 +283,7 @@
     );
   end component;
 
+
   ------------------------------------------------------------------------------
   -- Round robin arbiter
   ------------------------------------------------------------------------------
@@ -358,8 +350,7 @@
         -- 0 - SCL and SDA lines are passed only through synchronizer
         -- 1 - one clk_i glitches filtered
         -- 2 - two clk_i glitches filtered
-        g_gf_len        : natural := 0;
-        g_auto_addr_ack : boolean := FALSE
+        g_gf_len : natural := 0
         );
     port
       (
@@ -405,7 +396,7 @@
         -- '1' - read
         op_o : out std_logic
         );
-  end component;
+  end component gc_i2c_slave;
 
   ------------------------------------------------------------------------------
   -- Glitch filter
@@ -431,7 +422,7 @@
         -- latency: g_len+1 clk_i cycles
         dat_o : out std_logic
         );
-  end component;
+  end component gc_glitch_filt;
 
   ------------------------------------------------------------------------------
   -- Dynamic glitch filter
@@ -457,7 +448,7 @@
         -- latency: g_len+1 clk_i cycles
         dat_o : out std_logic
         );
-  end component;
+  end component gc_dyn_glitch_filt;
 
   ------------------------------------------------------------------------------
   -- FSM Watchdog Timer
@@ -480,7 +471,7 @@
         -- Active-high reset output, synchronous to clk_i
         fsm_rst_o : out std_logic
         );
-  end component;
+  end component gc_fsm_watchdog;
 
   ------------------------------------------------------------------------------
   -- Bicolor LED controller
@@ -505,7 +496,8 @@
         led_state_i     : in  std_logic_vector((g_nb_line * g_nb_column * 2) - 1 downto 0);
         column_o        : out std_logic_vector(g_nb_column - 1 downto 0);
         line_o          : out std_logic_vector(g_nb_line - 1 downto 0);
-        line_oen_o      : out std_logic_vector(g_nb_line - 1 downto 0));
+        line_oen_o      : out std_logic_vector(g_nb_line - 1 downto 0)
+        );
   end component;
 
   component gc_sync_register is
@@ -516,7 +508,23 @@
       rst_n_a_i : in  std_logic;
       d_i       : in  std_logic_vector(g_width-1 downto 0);
       q_o       : out std_logic_vector(g_width-1 downto 0));
-  end component;
+  end component gc_sync_register;
+
+  component gc_async_signals_input_stage is
+    generic (
+      g_signal_num                 : integer;
+      g_extended_pulse_width       : integer;
+      g_dglitch_filter_len         : integer);
+    port (
+      clk_i                        : in std_logic;
+      rst_n_i                      : in std_logic;
+      signals_a_i                  : in  std_logic_vector(g_signal_num-1 downto 0);
+      config_active_i              : in  std_logic_vector(g_signal_num-1 downto 0);
+      signals_o                    : out std_logic_vector(g_signal_num-1 downto 0);
+      signals_p1_o                 : out std_logic_vector(g_signal_num-1 downto 0);
+      signals_pN_o                 : out std_logic_vector(g_signal_num-1 downto 0));
+  end component;
+
 
   ------------------------------------------------------------------------------
   -- Priority encoder
@@ -560,20 +568,6 @@
      id_ok_o   : out   std_logic);
   end component;
 
-  component gc_async_signals_input_stage is
-    generic (
-      g_signal_num                 : integer;
-      g_extended_pulse_width       : integer;
-      g_dglitch_filter_len         : integer);
-    port (
-      clk_i                        : in std_logic;
-      rst_n_i                      : in std_logic;
-      signals_a_i                  : in  std_logic_vector(g_signal_num-1 downto 0);
-      config_active_i              : in  std_logic_vector(g_signal_num-1 downto 0);
-      signals_o                    : out std_logic_vector(g_signal_num-1 downto 0);
-      signals_p1_o                 : out std_logic_vector(g_signal_num-1 downto 0);
-      signals_pN_o                 : out std_logic_vector(g_signal_num-1 downto 0));
-  end component;
 
   --============================================================================
   -- Procedures and functions
@@ -588,7 +582,6 @@
   function f_gray_encode(x   : std_logic_vector) return std_logic_vector;
   function f_gray_decode(x   : std_logic_vector; step : natural) return std_logic_vector;
   function log2_ceil(N       : natural) return positive;
-
   function f_bool2int (b : boolean) return natural;
   function f_int2bool (n : natural) return boolean;
 
@@ -704,6 +697,7 @@
     end if;
   end;
 
+
   ------------------------------------------------------------------------------
   -- Converts a boolean to natural integer (false -> 0, true -> 1)
   ------------------------------------------------------------------------------
@@ -728,4 +722,5 @@
     end if;
   end;
 
+
 end gencores_pkg;