--- conflicted
+++ resolved
@@ -6,11 +6,7 @@
 -- Author     : Tomasz Wlostowski
 -- Company    : CERN
 -- Created    : 2009-09-01
-<<<<<<< HEAD
 -- Last update: 2012-03-12
-=======
--- Last update: 2012-01-30
->>>>>>> 6c455d75
 -- Platform   : FPGA-generic
 -- Standard   : VHDL '93
 -------------------------------------------------------------------------------
@@ -178,7 +174,6 @@
       freq_valid_o : out std_logic);
   end component;
 
-<<<<<<< HEAD
   component gc_arbitrated_mux
     generic (
       g_num_inputs : integer;
@@ -194,7 +189,6 @@
       q_input_id_o : out std_logic_vector(f_log2_size(g_num_inputs)-1 downto 0));
   end component;
   
-=======
   -- Read during write has an undefined result
   component gc_dual_clock_ram is
     generic(
@@ -242,7 +236,6 @@
       r_data_o : out std_logic_vector(data_width-1 downto 0));
   end component;
  
->>>>>>> 6c455d75
   procedure f_rr_arbitrate (
     signal req       : in  std_logic_vector;
     signal pre_grant : in  std_logic_vector;
@@ -250,10 +243,6 @@
 
 end package;
 
-<<<<<<< HEAD
-
-=======
->>>>>>> 6c455d75
 package body gencores_pkg is
 
 -- Simple round-robin arbiter:
@@ -287,20 +276,11 @@
     end if;
 
     if((req and pre_grant) = zeros) then
-<<<<<<< HEAD
       grant <= gntM;
     else
       grant <= pre_grant;
-=======
-      grant     <= gntM;
->>>>>>> 6c455d75
     end if;
     
   end f_rr_arbitrate;
 
-<<<<<<< HEAD
-
-
-=======
->>>>>>> 6c455d75
 end gencores_pkg;
